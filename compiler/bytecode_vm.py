import copy
import time
from dataclasses import dataclass
from typing import Dict, List, Mapping, Optional, Sequence

from .bytecode import Instruction, InstructionDebug, Opcode
from .vm_errors import VMRuntimeError
from .vm_events import (
    CoroutineCompleted,
    CoroutineCreated,
    CoroutineEvent,
    CoroutineResumed,
    CoroutineSnapshot,
    CoroutineYielded,
    TraceFrame,
    VMStateSnapshot,
)

try:
    from haifa_lua.table import LuaTable  # type: ignore
except ImportError:  # pragma: no cover - Lua frontend may be absent in some contexts
    LuaTable = None  # type: ignore[misc]


class LuaYield:
    __slots__ = ("values",)

    def __init__(self, values):
        self.values = list(values)


from .value_utils import resolve_value


@dataclass
class Cell:
    value: object


@dataclass
class CallFrame:
    return_pc: int
    param_stack: List[object]
    registers: Dict[str, object]
    upvalues: List[object]
    pending_params: List[object]
    caller_debug: InstructionDebug | None

class BytecodeVM:
    def __init__(self, instructions):
        self.instructions = instructions
        self.labels = {}
        self.registers = {}
        self.stack = []
        self.arrays = {}
        self.call_stack: List[CallFrame] = []
        self.param_stack = []
        self.pending_params = []
        self.return_value = None
        self.emit_stack = []
        self.pc = 0
        self.output = []
        self.current_upvalues = []
        self.last_return: List[object] = []
        self.last_event = None
        self.yield_values: List[object] = []
        self.awaiting_resume = False
        self.current_coroutine = None
        self._event_buffer: List[CoroutineEvent] = []
        self._coroutine_snapshots: Dict[int, CoroutineSnapshot] = {}
        self._next_coroutine_id = 1
        self._function_names: Dict[str, str] = {}
        self._last_traceback: Optional[List[TraceFrame]] = None
        # Opcode dispatch table for cleaner control flow
        self._handlers = {
            Opcode.LOAD_IMM: self._op_LOAD_IMM,
            Opcode.MOV: self._op_MOV,
            Opcode.LOAD_CONST: self._op_LOAD_CONST,
            Opcode.ADD: self._op_ADD,
            Opcode.SUB: self._op_SUB,
            Opcode.MUL: self._op_MUL,
            Opcode.DIV: self._op_DIV,
            Opcode.MOD: self._op_MOD,
            Opcode.NEG: self._op_NEG,
            Opcode.EQ: self._op_EQ,
            Opcode.GT: self._op_GT,
            Opcode.LT: self._op_LT,
            Opcode.AND: self._op_AND,
            Opcode.OR: self._op_OR,
            Opcode.NOT: self._op_NOT,
            Opcode.CLR: self._op_CLR,
            Opcode.CMP_IMM: self._op_CMP_IMM,
            Opcode.JNZ: self._op_JNZ,
            Opcode.JMP_REL: self._op_JMP_REL,
            Opcode.PUSH: self._op_PUSH,
            Opcode.POP: self._op_POP,
            Opcode.ARR_COPY: self._op_ARR_COPY,
            Opcode.IS_OBJ: self._op_IS_OBJ,
            Opcode.IS_ARR: self._op_IS_ARR,
            Opcode.IS_NULL: self._op_IS_NULL,
            Opcode.COALESCE: self._op_COALESCE,
            Opcode.MAKE_CELL: self._op_MAKE_CELL,
            Opcode.CELL_GET: self._op_CELL_GET,
            Opcode.CELL_SET: self._op_CELL_SET,
            Opcode.CLOSURE: self._op_CLOSURE,
            Opcode.CALL_VALUE: self._op_CALL_VALUE,
            Opcode.BIND_UPVALUE: self._op_BIND_UPVALUE,
            Opcode.VARARG: self._op_VARARG,
            Opcode.VARARG_FIRST: self._op_VARARG_FIRST,
            Opcode.RETURN_MULTI: self._op_RETURN_MULTI,
            Opcode.RESULT_MULTI: self._op_RESULT_MULTI,
            Opcode.RESULT_LIST: self._op_RESULT_LIST,
            Opcode.LIST_GET: self._op_LIST_GET,
            Opcode.TABLE_NEW: self._op_TABLE_NEW,
            Opcode.TABLE_SET: self._op_TABLE_SET,
            Opcode.TABLE_GET: self._op_TABLE_GET,
            Opcode.TABLE_APPEND: self._op_TABLE_APPEND,
            Opcode.TABLE_EXTEND: self._op_TABLE_EXTEND,
            Opcode.AND_BIT: self._op_AND_BIT,
            Opcode.OR_BIT: self._op_OR_BIT,
            Opcode.XOR: self._op_XOR,
            Opcode.NOT_BIT: self._op_NOT_BIT,
            Opcode.SHL: self._op_SHL,
            Opcode.SHR: self._op_SHR,
            Opcode.SAR: self._op_SAR,
            Opcode.JMP: self._op_JMP,
            Opcode.JZ: self._op_JZ,
            Opcode.LABEL: self._op_LABEL,
            # Extended core features; jq-only opcodes live in JQOpcode/JQVM
            Opcode.PARAM: self._op_PARAM,
            Opcode.ARG: self._op_ARG,
            Opcode.CALL: self._op_CALL,
            Opcode.RETURN: self._op_RETURN,
            Opcode.RESULT: self._op_RESULT,
            Opcode.PARAM_EXPAND: self._op_PARAM_EXPAND,
            Opcode.ARR_INIT: self._op_ARR_INIT,
            Opcode.ARR_SET: self._op_ARR_SET,
            Opcode.ARR_GET: self._op_ARR_GET,
            Opcode.LEN: self._op_LEN,
            Opcode.PRINT: self._op_PRINT,
            Opcode.HALT: self._op_HALT,
        }

    def val(self, x):
        return resolve_value(x, lambda name: self.registers.get(name, 0))

    def index_labels(self):
        for i, inst in enumerate(self.instructions):
            if inst.opcode == Opcode.LABEL:
                self.labels[inst.args[0]] = i
        self._index_function_names()

    def _index_function_names(self) -> None:
        pending_label: Optional[str] = None
        current_name: Optional[str] = None
        for inst in self.instructions:
            if inst.opcode == Opcode.LABEL:
                pending_label = inst.args[0]
                continue
            debug = inst.debug
            if debug is not None:
                current_name = debug.function_name
                if pending_label is not None:
                    self._function_names[pending_label] = current_name
                    pending_label = None
        if pending_label is not None and current_name is not None:
            self._function_names[pending_label] = current_name
        self._function_names.setdefault("<chunk>", "<chunk>")

    # -------------------- Debug/event helpers --------------------
    def allocate_coroutine_id(self) -> int:
        cid = self._next_coroutine_id
        self._next_coroutine_id += 1
        return cid

    def emit_event(self, event: CoroutineEvent) -> None:
        self._event_buffer.append(event)

    def drain_events(self) -> List[CoroutineEvent]:
        events = list(self._event_buffer)
        self._event_buffer.clear()
        return events

    def set_coroutine_snapshot(
        self,
        coroutine_id: int,
        *,
        status: str,
        last_yield: Sequence[object],
        last_error: Optional[str],
        function_name: str | None = None,
        last_resume_args: Sequence[object] | None = None,
        registers: Mapping[str, object] | None = None,
        upvalues: Sequence[object] | None = None,
        call_stack: Sequence[TraceFrame] | None = None,
        current_pc: Optional[int] = None,
    ) -> None:
        self._coroutine_snapshots[coroutine_id] = CoroutineSnapshot(
            coroutine_id=coroutine_id,
            status=status,
            last_yield=list(last_yield),
            last_error=last_error,
            function_name=function_name,
            last_resume_args=list(last_resume_args or []),
            registers=dict(registers) if registers is not None else None,
            upvalues=list(upvalues) if upvalues is not None else None,
            call_stack=list(call_stack) if call_stack is not None else [],
            current_pc=current_pc,
        )

    def remove_coroutine_snapshot(self, coroutine_id: int) -> None:
        self._coroutine_snapshots.pop(coroutine_id, None)

    def snapshot_state(self) -> VMStateSnapshot:
        return VMStateSnapshot(
            pc=self.pc,
            current_coroutine=getattr(self.current_coroutine, "coroutine_id", None),
            registers=dict(self.registers),
            stack=list(self.stack),
            call_stack=self._capture_traceback(),
            coroutines=list(self._coroutine_snapshots.values()),
            upvalues=list(self.current_upvalues),
            emit_stack=list(self.emit_stack),
            output=list(self.output),
        )

    def _capture_traceback(self) -> List[TraceFrame]:
        frames: List[TraceFrame] = []
        coroutine_id = getattr(self.current_coroutine, "coroutine_id", None)
        frames.append(self._frame_from_debug(self._instruction_debug(self.pc), self.pc, coroutine_id))
        for frame in reversed(self.call_stack):
            pc = frame.return_pc - 1 if frame.return_pc > 0 else frame.return_pc
            frames.append(self._frame_from_debug(frame.caller_debug, pc, coroutine_id))
        self._last_traceback = frames
        return frames

    def _instruction_debug(self, pc: int) -> InstructionDebug | None:
        if 0 <= pc < len(self.instructions):
            return self.instructions[pc].debug
        return None

    def _frame_from_debug(
        self,
        debug: InstructionDebug | None,
        pc: int,
        coroutine_id: int | None,
    ) -> TraceFrame:
        if debug is None:
            return TraceFrame(
                function_name=self._function_names.get("<chunk>", "<chunk>"),
                file="<unknown>",
                line=0,
                column=0,
                pc=pc,
                coroutine_id=coroutine_id,
            )
        location = debug.location
        return TraceFrame(
            function_name=debug.function_name,
            file=location.file,
            line=location.line,
            column=location.column,
            pc=pc,
            coroutine_id=coroutine_id,
        )

    def _wrap_runtime_error(self, exc: Exception) -> VMRuntimeError:
        message = str(exc) or exc.__class__.__name__
        frames = self._capture_traceback()
        return VMRuntimeError(message, frames)

    @property
    def last_traceback(self) -> Optional[List[TraceFrame]]:
        return self._last_traceback

    def step(self):
        """Executes a single instruction."""
        if self.pc >= len(self.instructions):
            return "halt"

        inst = self.instructions[self.pc]
        op = inst.opcode
        args = inst.args

        handler = self._handlers.get(op)
        if handler is None:
            raise VMRuntimeError(f"No handler for opcode: {op}", self._capture_traceback())

        try:
            control = handler(args)
        except VMRuntimeError:
            raise
        except Exception as exc:
            raise self._wrap_runtime_error(exc) from exc
        if control == "jump":
            return None  # PC is already updated
        if control == "halt":
            return "halt"
        if control == "yield":
            self.pc += 1
            return "yield"

        self.pc += 1
        return None

    def run(self, debug=False, stop_on_yield=False):
        self.index_labels()
        self.last_event = None
        while self.pc < len(self.instructions):
            if debug:
                inst = self.instructions[self.pc]
                print(f"[PC={self.pc}] EXEC: {inst}")
                print(f"  REGISTERS: {self.registers}")
                print(f"  OUTPUT: {self.output}\n")

            status = self.step()
            if status == "halt":
                self.last_event = "halt"
                break
            if status == "yield":
                if not stop_on_yield:
                    raise self._wrap_runtime_error(
                        RuntimeError("coroutine.yield called outside coroutine")
                    )
                self.last_event = "yield"
                break

        if self.last_event is None:
            self.last_event = "halt"
        return self.output

    # -------------------- Opcode handlers --------------------
    # 数据加载与运算
    def _op_LOAD_IMM(self, args):
        self.registers[args[0]] = int(args[1])

    def _op_MOV(self, args):
        self.registers[args[0]] = self.val(args[1])

    def _op_LOAD_CONST(self, args):
        value = args[1]
        if isinstance(value, (list, dict)):
            value = copy.deepcopy(value)
        self.registers[args[0]] = value

    def _op_ADD(self, args):
        self.registers[args[0]] = self.val(args[1]) + self.val(args[2])

    def _op_SUB(self, args):
        self.registers[args[0]] = self.val(args[1]) - self.val(args[2])

    def _op_MUL(self, args):
        self.registers[args[0]] = self.val(args[1]) * self.val(args[2])

    def _op_DIV(self, args):
        # 整数整除，保持兼容
        self.registers[args[0]] = self.val(args[1]) // self.val(args[2])

    def _op_MOD(self, args):
        self.registers[args[0]] = self.val(args[1]) % self.val(args[2])

    def _op_NEG(self, args):
        self.registers[args[0]] = -self.val(args[1])

    # 逻辑运算
    def _op_EQ(self, args):
        self.registers[args[0]] = self.val(args[1]) == self.val(args[2])

    def _op_GT(self, args):
        self.registers[args[0]] = self.val(args[1]) > self.val(args[2])

    def _op_LT(self, args):
        self.registers[args[0]] = self.val(args[1]) < self.val(args[2])

    def _op_AND(self, args):
        self.registers[args[0]] = bool(self.val(args[1])) and bool(self.val(args[2]))

    def _op_OR(self, args):
        self.registers[args[0]] = bool(self.val(args[1])) or bool(self.val(args[2]))

    def _op_NOT(self, args):
        self.registers[args[0]] = not bool(self.val(args[1]))

    def _op_CLR(self, args):
        self.registers[args[0]] = 0

    def _op_CMP_IMM(self, args):
        dst, src, imm = args
        left = self.val(src)
        imm_val = self.val(imm) if isinstance(imm, str) and not imm.lstrip("-+").isdigit() else int(imm)
        if left < imm_val:
            result = -1
        elif left > imm_val:
            result = 1
        else:
            result = 0
        self.registers[dst] = result

    def _op_MAKE_CELL(self, args):
        dst, src = args
        self.registers[dst] = Cell(self.val(src))

    def _op_CELL_GET(self, args):
        dst, cell_reg = args
        cell = self.registers.get(cell_reg)
        if not isinstance(cell, Cell):
            raise self._wrap_runtime_error(RuntimeError(f"CELL_GET expects cell in {cell_reg}"))
        self.registers[dst] = cell.value

    def _op_CELL_SET(self, args):
        cell_reg, src = args
        cell = self.registers.get(cell_reg)
        if not isinstance(cell, Cell):
            raise self._wrap_runtime_error(RuntimeError(f"CELL_SET expects cell in {cell_reg}"))
        cell.value = self.val(src)

    def _op_CLOSURE(self, args):
        if len(args) < 2:
            raise self._wrap_runtime_error(RuntimeError("CLOSURE requires destination and label"))
        dst = args[0]
        label = args[1]
        upvalues = []
        for cell_reg in args[2:]:
            cell = self.registers.get(cell_reg)
            if not isinstance(cell, Cell):
                raise self._wrap_runtime_error(RuntimeError(f"CLOSURE expects cell register, got {cell_reg}"))
            upvalues.append(cell)
        debug_name = self._function_names.get(label, label)
        self.registers[dst] = {"label": label, "upvalues": upvalues, "debug_name": debug_name}

    def _op_CALL_VALUE(self, args):
        callee_reg = args[0]
        callee = self.registers.get(callee_reg)
        pending = self.pending_params
        args_to_pass = list(pending)
        pending.clear()
        if isinstance(callee, dict) and "label" in callee:
            saved_param_stack = self.param_stack
            saved_pending = pending
            frame = CallFrame(
                return_pc=self.pc + 1,
                param_stack=saved_param_stack,
                registers=self.registers,
                upvalues=self.current_upvalues,
                pending_params=saved_pending,
                caller_debug=self._instruction_debug(self.pc),
            )
            self.call_stack.append(frame)
            self.registers = dict(self.registers)
            self.param_stack = args_to_pass
            self.pending_params = []
            self.current_upvalues = list(callee.get("upvalues", []))
            self.pc = self.labels[callee["label"]]
            return "jump"
        if getattr(callee, "__lua_builtin__", False):
            result = callee(args_to_pass, self)
        elif callable(callee):
            result = callee(*args_to_pass)
        else:
            raise self._wrap_runtime_error(
                RuntimeError(f"CALL_VALUE expects callable or closure in {callee_reg}")
            )
        if isinstance(result, LuaYield):
            if self.current_coroutine is None:
                raise self._wrap_runtime_error(RuntimeError("coroutine.yield called outside coroutine"))
            self.yield_values = list(result.values)
            self.awaiting_resume = True
            self.last_return = []
            self.return_value = None
            if hasattr(self.current_coroutine, "_set_yield"):
                self.current_coroutine._set_yield(self.yield_values)
            return "yield"
        values = self._coerce_call_result(result)
        self.last_return = values
        self.return_value = values[0] if values else None
        self.awaiting_resume = False
        return None

    def _op_BIND_UPVALUE(self, args):
        dst, index_arg = args
        if isinstance(index_arg, str) and not index_arg.lstrip("-+").isdigit():
            index = int(self.val(index_arg))
        else:
            index = int(index_arg)
        if index < 0 or index >= len(self.current_upvalues):
            raise self._wrap_runtime_error(RuntimeError("BIND_UPVALUE index out of range"))
        self.registers[dst] = self.current_upvalues[index]

    def _op_VARARG(self, args):
        dst = args[0]
        self.registers[dst] = list(self.param_stack)

    def _op_VARARG_FIRST(self, args):
        dst, src = args
        values = self.val(src)
        if isinstance(values, list) and values:
            self.registers[dst] = values[0]
        else:
            self.registers[dst] = None

    def _op_RETURN_MULTI(self, args):
        values = []
        for reg in args:
            val = self.val(reg)
            if isinstance(val, list):
                values.extend(val)
            else:
                values.append(val)
        return self._return_with(values)

    def _op_RESULT_MULTI(self, args):
        for idx, dst in enumerate(args):
            value = self.last_return[idx] if idx < len(self.last_return) else None
            self.registers[dst] = value

    def _op_RESULT_LIST(self, args):
        dst = args[0]
        self.registers[dst] = list(self.last_return)

    def _op_LIST_GET(self, args):
        dst, src, index_arg = args
        values = self.val(src)
        index = int(self.val(index_arg))
        if isinstance(values, list) and 0 <= index < len(values):
            self.registers[dst] = values[index]
        else:
            self.registers[dst] = None

<<<<<<< HEAD
    def _resolve_lua_table(self):
        global LuaTable
        if LuaTable is None:
            try:
                from haifa_lua.table import LuaTable as _LuaTable  # type: ignore
            except ImportError:
                return None
            else:
                LuaTable = _LuaTable
        return LuaTable

    def _ensure_table(self, value, reg_name: object):
        table_cls = self._resolve_lua_table()
        if table_cls is None or not isinstance(value, table_cls):
=======
    def _ensure_table(self, value, reg_name: object):
        if LuaTable is None or not isinstance(value, LuaTable):
>>>>>>> 42dba834
            raise self._wrap_runtime_error(
                RuntimeError(f"expected table in {reg_name}")
            )
        return value

    def _op_TABLE_NEW(self, args):
<<<<<<< HEAD
        table_cls = self._resolve_lua_table()
        if table_cls is None:
            raise self._wrap_runtime_error(RuntimeError("Lua table support is unavailable"))
        dst = args[0]
        self.registers[dst] = table_cls()
=======
        if LuaTable is None:
            raise self._wrap_runtime_error(RuntimeError("Lua table support is unavailable"))
        dst = args[0]
        self.registers[dst] = LuaTable()
>>>>>>> 42dba834

    def _op_TABLE_SET(self, args):
        table_reg, key_arg, value_arg = args
        table = self._ensure_table(self.val(table_reg), table_reg)
        key = self.val(key_arg)
        value = self.val(value_arg)
        table.raw_set(key, value)

    def _op_TABLE_GET(self, args):
        dst, table_reg, key_arg = args
        table = self._ensure_table(self.val(table_reg), table_reg)
        key = self.val(key_arg)
        self.registers[dst] = table.raw_get(key)

    def _op_TABLE_APPEND(self, args):
        table_reg, value_arg = args
        table = self._ensure_table(self.val(table_reg), table_reg)
        value = self.val(value_arg)
        table.append(value)

    def _op_TABLE_EXTEND(self, args):
        table_reg, values_arg = args
        table = self._ensure_table(self.val(table_reg), table_reg)
        values = self._coerce_call_result(self.val(values_arg))
        if values:
            table.extend(values)

    def _return_with(self, values: List[object]):
        self.last_return = list(values)
        self.return_value = self.last_return[0] if self.last_return else None
        if self.call_stack:
            frame = self.call_stack.pop()
            self.pc = frame.return_pc
            self.param_stack = frame.param_stack
            self.registers = frame.registers
            self.current_upvalues = frame.upvalues
            self.pending_params = frame.pending_params
            return "jump"
        in_coroutine = self.current_coroutine is not None
        if in_coroutine and hasattr(self.current_coroutine, "_set_result"):
            self.current_coroutine._set_result(self.last_return)

        debug = self._instruction_debug(self.pc)

        self.current_upvalues = []
        self.pending_params = []
        self.awaiting_resume = False

        if not in_coroutine and debug is None:
            self.pc += 1
            return "jump"
        return "halt"

    def prepare_resume(self, values):
        self.last_return = list(values)
        self.return_value = self.last_return[0] if self.last_return else None
        self.awaiting_resume = False

    def _coerce_call_result(self, result):
        if result is None:
            return []
        if isinstance(result, list):
            return list(result)
        if isinstance(result, tuple):
            return list(result)
        values = getattr(result, "values", None)
        if values is not None:
            return list(values)
        return [result]

    def call_callable(self, func, args: Sequence[object]) -> List[object]:
        args_list = list(args)
        saved_last_return = list(self.last_return)
        saved_return_value = self.return_value
        saved_awaiting = self.awaiting_resume
        if isinstance(func, dict) and "label" in func:
            saved_pc = self.pc
            saved_registers = self.registers
            saved_param_stack = self.param_stack
            saved_pending = self.pending_params
            saved_upvalues = self.current_upvalues
            saved_call_stack = list(self.call_stack)
            target_depth = len(saved_call_stack)
            frame = CallFrame(
                return_pc=self.pc,
                param_stack=self.param_stack,
                registers=self.registers,
                upvalues=self.current_upvalues,
                pending_params=self.pending_params,
                caller_debug=self._instruction_debug(self.pc),
            )
            self.call_stack.append(frame)
            self.registers = dict(self.registers)
            self.param_stack = list(args_list)
            self.pending_params = []
            self.current_upvalues = list(func.get("upvalues", []))
            self.pc = self.labels[func["label"]]
            result: List[object] = []
            try:
                while True:
                    status = self.step()
                    if status == "yield":
                        raise self._wrap_runtime_error(
                            RuntimeError("cannot yield from builtin helper call")
                        )
                    if status == "halt":
                        break
                    if len(self.call_stack) <= target_depth:
                        break
                result = list(self.last_return)
            finally:
                self.pc = saved_pc
                self.registers = saved_registers
                self.param_stack = saved_param_stack
                self.pending_params = saved_pending
                self.current_upvalues = saved_upvalues
                self.call_stack = saved_call_stack
                self.last_return = saved_last_return
                self.return_value = saved_return_value
                self.awaiting_resume = saved_awaiting
            return result
        if getattr(func, "__lua_builtin__", False):
            result = func(args_list, self)
            values = self._coerce_call_result(result)
        elif callable(func):
            result = func(*args_list)
            values = self._coerce_call_result(result)
        else:
            raise self._wrap_runtime_error(RuntimeError("expected callable"))
        self.last_return = saved_last_return
        self.return_value = saved_return_value
        self.awaiting_resume = saved_awaiting
        return values

    # 位运算
    def _op_AND_BIT(self, args):
        self.registers[args[0]] = self.val(args[1]) & self.val(args[2])

    def _op_OR_BIT(self, args):
        self.registers[args[0]] = self.val(args[1]) | self.val(args[2])

    def _op_XOR(self, args):
        self.registers[args[0]] = self.val(args[1]) ^ self.val(args[2])

    def _op_NOT_BIT(self, args):
        self.registers[args[0]] = ~self.val(args[1])

    def _op_SHL(self, args):
        self.registers[args[0]] = self.val(args[1]) << self.val(args[2])

    def _op_SHR(self, args):
        self.registers[args[0]] = (self.val(args[1]) % (1 << 32)) >> self.val(args[2])

    def _op_SAR(self, args):
        self.registers[args[0]] = self.val(args[1]) >> self.val(args[2])

    # 控制流
    def _op_JMP(self, args):
        self.pc = self.labels[args[0]]
        return "jump"

    def _op_JZ(self, args):
        if not bool(self.val(args[0])):
            self.pc = self.labels[args[1]]
            return "jump"

    def _op_JNZ(self, args):
        if bool(self.val(args[0])):
            self.pc = self.labels[args[1]]
            return "jump"

    def _op_JMP_REL(self, args):
        offset = int(self.val(args[0]))
        self.pc += offset
        return "jump"

    def _op_LABEL(self, args):
        pass

    # 函数调用
    def _op_PARAM(self, args):
        self.pending_params.append(self.val(args[0]))

    def _op_PARAM_EXPAND(self, args):
        values = self.val(args[0])
        if isinstance(values, list):
            self.pending_params.extend(list(values))
        else:
            self.pending_params.append(values)

    def _op_ARG(self, args):
        if self.param_stack:
            self.registers[args[0]] = self.param_stack.pop(0)

    def _op_CALL(self, args):
        target = args[0]
        saved_param_stack = self.param_stack
        saved_pending = self.pending_params
        args_to_pass = list(saved_pending)
        saved_pending.clear()
        frame = CallFrame(
            return_pc=self.pc + 1,
            param_stack=saved_param_stack,
            registers=self.registers,
            upvalues=self.current_upvalues,
            pending_params=saved_pending,
            caller_debug=self._instruction_debug(self.pc),
        )
        self.call_stack.append(frame)
        self.registers = dict(self.registers)
        self.param_stack = args_to_pass
        self.pending_params = []
        self.current_upvalues = []
        self.pc = self.labels[target]
        return "jump"

    def _op_RETURN(self, args):
        value = self.val(args[0]) if args else None
        return self._return_with([value])

    def _op_RESULT(self, args):
        value = self.last_return[0] if self.last_return else None
        self.registers[args[0]] = value

    # 数组操作
    def _op_ARR_INIT(self, args):
        size = int(self.val(args[1]))
        self.arrays[args[0]] = [0] * size

    def _op_ARR_SET(self, args):
        array = self.arrays.setdefault(args[0], [])
        index = int(self.val(args[1]))
        value = self.val(args[2])
        if 0 <= index < len(array):
            array[index] = value

    def _op_ARR_GET(self, args):
        array = self.arrays.get(args[1], [])
        index = int(self.val(args[2]))
        value = array[index] if 0 <= index < len(array) else None
        self.registers[args[0]] = value

    def _op_LEN(self, args):
        dst, src = args
        value = self.val(src)
        if LuaTable is not None and isinstance(value, LuaTable):
            self.registers[dst] = value.lua_len()
            return
        if isinstance(value, (list, tuple, str)):
            self.registers[dst] = len(value)
            return
        array = self.arrays.get(src, [])
        self.registers[dst] = len(array)

    def _op_PUSH(self, args):
        self.stack.append(self.val(args[0]))

    def _op_POP(self, args):
        if not self.stack:
            self.registers[args[0]] = None
        else:
            self.registers[args[0]] = self.stack.pop()

    def _op_ARR_COPY(self, args):
        dst_name, src_name, start_arg, length_arg = args
        start = int(self.val(start_arg))
        length = int(self.val(length_arg))
        src = self.arrays.get(src_name, [])
        copy_slice = list(src[start:start + length]) if length >= 0 else []
        self.arrays[dst_name] = copy_slice

    def _op_IS_OBJ(self, args):
        self.registers[args[0]] = int(isinstance(self.val(args[1]), dict))

    def _op_IS_ARR(self, args):
        self.registers[args[0]] = int(isinstance(self.val(args[1]), list))

    def _op_IS_NULL(self, args):
        self.registers[args[0]] = int(self.val(args[1]) is None)

    def _op_COALESCE(self, args):
        dst, lhs, rhs = args
        left_val = self.val(lhs)
        if left_val is None:
            self.registers[dst] = self.val(rhs)
        else:
            self.registers[dst] = left_val

    # 输出/终止
    def _op_PRINT(self, args):
        self.output.append(self.val(args[0]))

    def _op_HALT(self, args):
        return "halt"<|MERGE_RESOLUTION|>--- conflicted
+++ resolved
@@ -526,7 +526,6 @@
         else:
             self.registers[dst] = None
 
-<<<<<<< HEAD
     def _resolve_lua_table(self):
         global LuaTable
         if LuaTable is None:
@@ -541,28 +540,18 @@
     def _ensure_table(self, value, reg_name: object):
         table_cls = self._resolve_lua_table()
         if table_cls is None or not isinstance(value, table_cls):
-=======
-    def _ensure_table(self, value, reg_name: object):
-        if LuaTable is None or not isinstance(value, LuaTable):
->>>>>>> 42dba834
             raise self._wrap_runtime_error(
                 RuntimeError(f"expected table in {reg_name}")
             )
         return value
 
     def _op_TABLE_NEW(self, args):
-<<<<<<< HEAD
         table_cls = self._resolve_lua_table()
         if table_cls is None:
             raise self._wrap_runtime_error(RuntimeError("Lua table support is unavailable"))
         dst = args[0]
         self.registers[dst] = table_cls()
-=======
-        if LuaTable is None:
-            raise self._wrap_runtime_error(RuntimeError("Lua table support is unavailable"))
-        dst = args[0]
-        self.registers[dst] = LuaTable()
->>>>>>> 42dba834
+
 
     def _op_TABLE_SET(self, args):
         table_reg, key_arg, value_arg = args
