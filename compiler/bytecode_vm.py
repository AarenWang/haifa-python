import copy
import math
import time
from dataclasses import dataclass
from typing import Dict, List, Mapping, Optional, Sequence

from .bytecode import Instruction, InstructionDebug, Opcode
from .vm_errors import VMRuntimeError
from .vm_events import (
    CoroutineCompleted,
    CoroutineCreated,
    CoroutineEvent,
    CoroutineResumed,
    CoroutineSnapshot,
    CoroutineYielded,
    TraceFrame,
    VMStateSnapshot,
)

try:
    from haifa_lua.table import LuaTable  # type: ignore
except ImportError:  # pragma: no cover - Lua frontend may be absent in some contexts
    LuaTable = None  # type: ignore[misc]


class LuaYield:
    __slots__ = ("values",)

    def __init__(self, values):
        self.values = list(values)


from .value_utils import resolve_value


@dataclass
class Cell:
    value: object


@dataclass
class CallFrame:
    return_pc: int
    param_stack: List[object]
    registers: Dict[str, object]
    upvalues: List[object]
    pending_params: List[object]
    caller_debug: InstructionDebug | None

class BytecodeVM:
    def __init__(self, instructions):
        self.instructions = instructions
        self.labels = {}
        self.registers = {}
        self.stack = []
        self.arrays = {}
        self.call_stack: List[CallFrame] = []
        self.param_stack = []
        self.pending_params = []
        self.return_value = None
        self.emit_stack = []
        self.pc = 0
        self.output = []
        self.current_upvalues = []
        self.last_return: List[object] = []
        self.last_event = None
        self.yield_values: List[object] = []
        self.awaiting_resume = False
        self.current_coroutine = None
        self._event_buffer: List[CoroutineEvent] = []
        self._coroutine_snapshots: Dict[int, CoroutineSnapshot] = {}
        self._next_coroutine_id = 1
        self._function_names: Dict[str, str] = {}
        self._last_traceback: Optional[List[TraceFrame]] = None
        # Opcode dispatch table for cleaner control flow
        self._handlers = {
            Opcode.LOAD_IMM: self._op_LOAD_IMM,
            Opcode.MOV: self._op_MOV,
            Opcode.LOAD_CONST: self._op_LOAD_CONST,
            Opcode.ADD: self._op_ADD,
            Opcode.SUB: self._op_SUB,
            Opcode.MUL: self._op_MUL,
            Opcode.DIV: self._op_DIV,
            Opcode.MOD: self._op_MOD,
            Opcode.POW: self._op_POW,
            Opcode.IDIV: self._op_IDIV,
            Opcode.CONCAT: self._op_CONCAT,
            Opcode.NEG: self._op_NEG,
            Opcode.EQ: self._op_EQ,
            Opcode.GT: self._op_GT,
            Opcode.LT: self._op_LT,
            Opcode.AND: self._op_AND,
            Opcode.OR: self._op_OR,
            Opcode.NOT: self._op_NOT,
            Opcode.CLR: self._op_CLR,
            Opcode.CMP_IMM: self._op_CMP_IMM,
            Opcode.JNZ: self._op_JNZ,
            Opcode.JMP_REL: self._op_JMP_REL,
            Opcode.PUSH: self._op_PUSH,
            Opcode.POP: self._op_POP,
            Opcode.ARR_COPY: self._op_ARR_COPY,
            Opcode.IS_OBJ: self._op_IS_OBJ,
            Opcode.IS_ARR: self._op_IS_ARR,
            Opcode.IS_NULL: self._op_IS_NULL,
            Opcode.COALESCE: self._op_COALESCE,
            Opcode.MAKE_CELL: self._op_MAKE_CELL,
            Opcode.CELL_GET: self._op_CELL_GET,
            Opcode.CELL_SET: self._op_CELL_SET,
            Opcode.CLOSURE: self._op_CLOSURE,
            Opcode.CALL_VALUE: self._op_CALL_VALUE,
            Opcode.BIND_UPVALUE: self._op_BIND_UPVALUE,
            Opcode.VARARG: self._op_VARARG,
            Opcode.VARARG_FIRST: self._op_VARARG_FIRST,
            Opcode.RETURN_MULTI: self._op_RETURN_MULTI,
            Opcode.RESULT_MULTI: self._op_RESULT_MULTI,
            Opcode.RESULT_LIST: self._op_RESULT_LIST,
            Opcode.LIST_GET: self._op_LIST_GET,
            Opcode.TABLE_NEW: self._op_TABLE_NEW,
            Opcode.TABLE_SET: self._op_TABLE_SET,
            Opcode.TABLE_GET: self._op_TABLE_GET,
            Opcode.TABLE_APPEND: self._op_TABLE_APPEND,
            Opcode.TABLE_EXTEND: self._op_TABLE_EXTEND,
            Opcode.AND_BIT: self._op_AND_BIT,
            Opcode.OR_BIT: self._op_OR_BIT,
            Opcode.XOR: self._op_XOR,
            Opcode.NOT_BIT: self._op_NOT_BIT,
            Opcode.SHL: self._op_SHL,
            Opcode.SHR: self._op_SHR,
            Opcode.SAR: self._op_SAR,
            Opcode.JMP: self._op_JMP,
            Opcode.JZ: self._op_JZ,
            Opcode.LABEL: self._op_LABEL,
            # Extended core features; jq-only opcodes live in JQOpcode/JQVM
            Opcode.PARAM: self._op_PARAM,
            Opcode.ARG: self._op_ARG,
            Opcode.CALL: self._op_CALL,
            Opcode.RETURN: self._op_RETURN,
            Opcode.RESULT: self._op_RESULT,
            Opcode.PARAM_EXPAND: self._op_PARAM_EXPAND,
            Opcode.ARR_INIT: self._op_ARR_INIT,
            Opcode.ARR_SET: self._op_ARR_SET,
            Opcode.ARR_GET: self._op_ARR_GET,
            Opcode.LEN: self._op_LEN,
            Opcode.PRINT: self._op_PRINT,
            Opcode.HALT: self._op_HALT,
        }

    def val(self, x):
        return resolve_value(x, lambda name: self.registers.get(name, 0))

    def index_labels(self):
        for i, inst in enumerate(self.instructions):
            if inst.opcode == Opcode.LABEL:
                self.labels[inst.args[0]] = i
        self._index_function_names()

    def _index_function_names(self) -> None:
        pending_label: Optional[str] = None
        current_name: Optional[str] = None
        for inst in self.instructions:
            if inst.opcode == Opcode.LABEL:
                pending_label = inst.args[0]
                continue
            debug = inst.debug
            if debug is not None:
                current_name = debug.function_name
                if pending_label is not None:
                    self._function_names[pending_label] = current_name
                    pending_label = None
        if pending_label is not None and current_name is not None:
            self._function_names[pending_label] = current_name
        self._function_names.setdefault("<chunk>", "<chunk>")

    # -------------------- Debug/event helpers --------------------
    def allocate_coroutine_id(self) -> int:
        cid = self._next_coroutine_id
        self._next_coroutine_id += 1
        return cid

    def emit_event(self, event: CoroutineEvent) -> None:
        self._event_buffer.append(event)

    def drain_events(self) -> List[CoroutineEvent]:
        events = list(self._event_buffer)
        self._event_buffer.clear()
        return events

    def set_coroutine_snapshot(
        self,
        coroutine_id: int,
        *,
        status: str,
        last_yield: Sequence[object],
        last_error: Optional[str],
        function_name: str | None = None,
        last_resume_args: Sequence[object] | None = None,
        registers: Mapping[str, object] | None = None,
        upvalues: Sequence[object] | None = None,
        call_stack: Sequence[TraceFrame] | None = None,
        current_pc: Optional[int] = None,
    ) -> None:
        self._coroutine_snapshots[coroutine_id] = CoroutineSnapshot(
            coroutine_id=coroutine_id,
            status=status,
            last_yield=list(last_yield),
            last_error=last_error,
            function_name=function_name,
            last_resume_args=list(last_resume_args or []),
            registers=dict(registers) if registers is not None else None,
            upvalues=list(upvalues) if upvalues is not None else None,
            call_stack=list(call_stack) if call_stack is not None else [],
            current_pc=current_pc,
        )

    def remove_coroutine_snapshot(self, coroutine_id: int) -> None:
        self._coroutine_snapshots.pop(coroutine_id, None)

    def snapshot_state(self) -> VMStateSnapshot:
        return VMStateSnapshot(
            pc=self.pc,
            current_coroutine=getattr(self.current_coroutine, "coroutine_id", None),
            registers=dict(self.registers),
            stack=list(self.stack),
            call_stack=self._capture_traceback(),
            coroutines=list(self._coroutine_snapshots.values()),
            upvalues=list(self.current_upvalues),
            emit_stack=list(self.emit_stack),
            output=list(self.output),
        )

    def _capture_traceback(self) -> List[TraceFrame]:
        frames: List[TraceFrame] = []
        coroutine_id = getattr(self.current_coroutine, "coroutine_id", None)
        frames.append(self._frame_from_debug(self._instruction_debug(self.pc), self.pc, coroutine_id))
        for frame in reversed(self.call_stack):
            pc = frame.return_pc - 1 if frame.return_pc > 0 else frame.return_pc
            frames.append(self._frame_from_debug(frame.caller_debug, pc, coroutine_id))
        self._last_traceback = frames
        return frames

    def _instruction_debug(self, pc: int) -> InstructionDebug | None:
        if 0 <= pc < len(self.instructions):
            return self.instructions[pc].debug
        return None

    def _frame_from_debug(
        self,
        debug: InstructionDebug | None,
        pc: int,
        coroutine_id: int | None,
    ) -> TraceFrame:
        if debug is None:
            return TraceFrame(
                function_name=self._function_names.get("<chunk>", "<chunk>"),
                file="<unknown>",
                line=0,
                column=0,
                pc=pc,
                coroutine_id=coroutine_id,
            )
        location = debug.location
        return TraceFrame(
            function_name=debug.function_name,
            file=location.file,
            line=location.line,
            column=location.column,
            pc=pc,
            coroutine_id=coroutine_id,
        )

    def _wrap_runtime_error(self, exc: Exception) -> VMRuntimeError:
        message = str(exc) or exc.__class__.__name__
        frames = self._capture_traceback()
        return VMRuntimeError(message, frames)

    @property
    def last_traceback(self) -> Optional[List[TraceFrame]]:
        return self._last_traceback

    def step(self):
        """Executes a single instruction."""
        if self.pc >= len(self.instructions):
            return "halt"

        inst = self.instructions[self.pc]
        op = inst.opcode
        args = inst.args

        handler = self._handlers.get(op)
        if handler is None:
            raise VMRuntimeError(f"No handler for opcode: {op}", self._capture_traceback())

        try:
            control = handler(args)
        except VMRuntimeError:
            raise
        except Exception as exc:
            raise self._wrap_runtime_error(exc) from exc
        if control == "jump":
            return None  # PC is already updated
        if control == "halt":
            return "halt"
        if control == "yield":
            self.pc += 1
            return "yield"

        self.pc += 1
        return None

    def run(self, debug=False, stop_on_yield=False):
        self.index_labels()
        self.last_event = None
        while self.pc < len(self.instructions):
            if debug:
                inst = self.instructions[self.pc]
                print(f"[PC={self.pc}] EXEC: {inst}")
                print(f"  REGISTERS: {self.registers}")
                print(f"  OUTPUT: {self.output}\n")

            status = self.step()
            if status == "halt":
                self.last_event = "halt"
                break
            if status == "yield":
                if not stop_on_yield:
                    raise self._wrap_runtime_error(
                        RuntimeError("coroutine.yield called outside coroutine")
                    )
                self.last_event = "yield"
                break

        if self.last_event is None:
            self.last_event = "halt"
        return self.output

    # -------------------- Opcode handlers --------------------
    # 数据加载与运算
    def _op_LOAD_IMM(self, args):
        self.registers[args[0]] = int(args[1])

    def _op_MOV(self, args):
        self.registers[args[0]] = self.val(args[1])

    def _op_LOAD_CONST(self, args):
        value = args[1]
        if isinstance(value, (list, dict)):
            value = copy.deepcopy(value)
        self.registers[args[0]] = value

    def _op_ADD(self, args):
        dst, left_reg, right_reg = args
        left = self.val(left_reg)
        right = self.val(right_reg)
        invoked, result = self._invoke_binary_metamethod("__add", left, right)
        if invoked:
            self.registers[dst] = result
        else:
            self.registers[dst] = left + right

    def _op_SUB(self, args):
        dst, left_reg, right_reg = args
        left = self.val(left_reg)
        right = self.val(right_reg)
        invoked, result = self._invoke_binary_metamethod("__sub", left, right)
        if invoked:
            self.registers[dst] = result
        else:
            self.registers[dst] = left - right

    def _op_MUL(self, args):
        dst, left_reg, right_reg = args
        left = self.val(left_reg)
        right = self.val(right_reg)
        invoked, result = self._invoke_binary_metamethod("__mul", left, right)
        if invoked:
            self.registers[dst] = result
        else:
            self.registers[dst] = left * right

    def _op_DIV(self, args):
        dst, left_reg, right_reg = args
        left = self.val(left_reg)
        right = self.val(right_reg)
        invoked, result = self._invoke_binary_metamethod("__div", left, right)
        if invoked:
            self.registers[dst] = result
        else:
<<<<<<< HEAD
            self.registers[dst] = left / right
=======
            # 整数整除，保持兼容
            self.registers[dst] = left // right
>>>>>>> 314ae08f

    def _op_MOD(self, args):
        dst, left_reg, right_reg = args
        left = self.val(left_reg)
        right = self.val(right_reg)
        invoked, result = self._invoke_binary_metamethod("__mod", left, right)
        if invoked:
            self.registers[dst] = result
        else:
            self.registers[dst] = left % right
<<<<<<< HEAD

    def _op_POW(self, args):
        dst, left_reg, right_reg = args
        left = self.val(left_reg)
        right = self.val(right_reg)
        invoked, result = self._invoke_binary_metamethod("__pow", left, right)
        if invoked:
            self.registers[dst] = result
        else:
            self.registers[dst] = left ** right

    def _op_IDIV(self, args):
        dst, left_reg, right_reg = args
        left = self.val(left_reg)
        right = self.val(right_reg)
        invoked, result = self._invoke_binary_metamethod("__idiv", left, right)
        if invoked:
            self.registers[dst] = result
        else:
            self.registers[dst] = math.floor(left / right)
=======
>>>>>>> 314ae08f

    def _op_CONCAT(self, args):
        dst, left_reg, right_reg = args
        left = self.val(left_reg)
        right = self.val(right_reg)

        def _coerce(value):
            if isinstance(value, (int, float)):
                return ("%s" % value)
            if isinstance(value, bool):
                return "true" if value else "false"
            if value is None:
                return "nil"
            return str(value)

        self.registers[dst] = _coerce(left) + _coerce(right)

    def _op_NEG(self, args):
        dst, operand_reg = args
        operand = self.val(operand_reg)
        invoked, result = self._invoke_unary_metamethod(operand, "__unm")
        if invoked:
            self.registers[dst] = result
        else:
            self.registers[dst] = -operand

    # 逻辑运算
    def _op_EQ(self, args):
        dst, left_reg, right_reg = args
        left = self.val(left_reg)
        right = self.val(right_reg)
        invoked, result = self._invoke_eq_metamethod(left, right)
        if invoked:
            self.registers[dst] = bool(result)
        else:
            self.registers[dst] = left == right

    def _op_GT(self, args):
        dst, left_reg, right_reg = args
        left = self.val(left_reg)
        right = self.val(right_reg)
        invoked, result = self._invoke_compare_metamethod("__lt", right, left)
        if invoked:
            self.registers[dst] = bool(result)
        else:
            self.registers[dst] = left > right

    def _op_LT(self, args):
        dst, left_reg, right_reg = args
        left = self.val(left_reg)
        right = self.val(right_reg)
        invoked, result = self._invoke_compare_metamethod("__lt", left, right)
        if invoked:
            self.registers[dst] = bool(result)
        else:
            self.registers[dst] = left < right

    def _op_AND(self, args):
        self.registers[args[0]] = bool(self.val(args[1])) and bool(self.val(args[2]))

    def _op_OR(self, args):
        self.registers[args[0]] = bool(self.val(args[1])) or bool(self.val(args[2]))

    def _op_NOT(self, args):
        self.registers[args[0]] = not bool(self.val(args[1]))

    def _op_CLR(self, args):
        self.registers[args[0]] = 0

    def _op_CMP_IMM(self, args):
        dst, src, imm = args
        left = self.val(src)
        imm_val = self.val(imm) if isinstance(imm, str) and not imm.lstrip("-+").isdigit() else int(imm)
        if left < imm_val:
            result = -1
        elif left > imm_val:
            result = 1
        else:
            result = 0
        self.registers[dst] = result

    def _op_MAKE_CELL(self, args):
        dst, src = args
        self.registers[dst] = Cell(self.val(src))

    def _op_CELL_GET(self, args):
        dst, cell_reg = args
        cell = self.registers.get(cell_reg)
        if not isinstance(cell, Cell):
            raise self._wrap_runtime_error(RuntimeError(f"CELL_GET expects cell in {cell_reg}"))
        self.registers[dst] = cell.value

    def _op_CELL_SET(self, args):
        cell_reg, src = args
        cell = self.registers.get(cell_reg)
        if not isinstance(cell, Cell):
            raise self._wrap_runtime_error(RuntimeError(f"CELL_SET expects cell in {cell_reg}"))
        cell.value = self.val(src)

    def _op_CLOSURE(self, args):
        if len(args) < 2:
            raise self._wrap_runtime_error(RuntimeError("CLOSURE requires destination and label"))
        dst = args[0]
        label = args[1]
        upvalues = []
        for cell_reg in args[2:]:
            cell = self.registers.get(cell_reg)
            if not isinstance(cell, Cell):
                raise self._wrap_runtime_error(RuntimeError(f"CLOSURE expects cell register, got {cell_reg}"))
            upvalues.append(cell)
        debug_name = self._function_names.get(label, label)
        self.registers[dst] = {"label": label, "upvalues": upvalues, "debug_name": debug_name}

    def _op_CALL_VALUE(self, args):
        callee_reg = args[0]
        callee = self.registers.get(callee_reg)
        pending = self.pending_params
        args_to_pass = list(pending)
        pending.clear()
        if isinstance(callee, dict) and "label" in callee:
            saved_param_stack = self.param_stack
            saved_pending = pending
            frame = CallFrame(
                return_pc=self.pc + 1,
                param_stack=saved_param_stack,
                registers=self.registers,
                upvalues=self.current_upvalues,
                pending_params=saved_pending,
                caller_debug=self._instruction_debug(self.pc),
            )
            self.call_stack.append(frame)
            self.registers = dict(self.registers)
            self.param_stack = args_to_pass
            self.pending_params = []
            self.current_upvalues = list(callee.get("upvalues", []))
            self.pc = self.labels[callee["label"]]
            return "jump"
        if getattr(callee, "__lua_builtin__", False):
            result = callee(args_to_pass, self)
        elif callable(callee):
            result = callee(*args_to_pass)
        else:
            raise self._wrap_runtime_error(
                RuntimeError(f"CALL_VALUE expects callable or closure in {callee_reg}")
            )
        if isinstance(result, LuaYield):
            if self.current_coroutine is None:
                raise self._wrap_runtime_error(RuntimeError("coroutine.yield called outside coroutine"))
            self.yield_values = list(result.values)
            self.awaiting_resume = True
            self.last_return = []
            self.return_value = None
            if hasattr(self.current_coroutine, "_set_yield"):
                self.current_coroutine._set_yield(self.yield_values)
            return "yield"
        values = self._coerce_call_result(result)
        self.last_return = values
        self.return_value = values[0] if values else None
        self.awaiting_resume = False
        return None

    def _op_BIND_UPVALUE(self, args):
        dst, index_arg = args
        if isinstance(index_arg, str) and not index_arg.lstrip("-+").isdigit():
            index = int(self.val(index_arg))
        else:
            index = int(index_arg)
        if index < 0 or index >= len(self.current_upvalues):
            raise self._wrap_runtime_error(RuntimeError("BIND_UPVALUE index out of range"))
        self.registers[dst] = self.current_upvalues[index]

    def _op_VARARG(self, args):
        dst = args[0]
        self.registers[dst] = list(self.param_stack)

    def _op_VARARG_FIRST(self, args):
        dst, src = args
        values = self.val(src)
        if isinstance(values, list) and values:
            self.registers[dst] = values[0]
        else:
            self.registers[dst] = None

    def _op_RETURN_MULTI(self, args):
        values = []
        for reg in args:
            val = self.val(reg)
            if isinstance(val, list):
                values.extend(val)
            else:
                values.append(val)
        return self._return_with(values)

    def _op_RESULT_MULTI(self, args):
        for idx, dst in enumerate(args):
            value = self.last_return[idx] if idx < len(self.last_return) else None
            self.registers[dst] = value

    def _op_RESULT_LIST(self, args):
        dst = args[0]
        self.registers[dst] = list(self.last_return)

    def _op_LIST_GET(self, args):
        dst, src, index_arg = args
        values = self.val(src)
        index = int(self.val(index_arg))
        if isinstance(values, list) and 0 <= index < len(values):
            self.registers[dst] = values[index]
        else:
            self.registers[dst] = None

    def _resolve_lua_table(self):
        global LuaTable
        if LuaTable is None:
            try:
                from haifa_lua.table import LuaTable as _LuaTable  # type: ignore
            except ImportError:
                return None
            else:
                LuaTable = _LuaTable
        return LuaTable

    def _is_callable_value(self, value) -> bool:
        if isinstance(value, dict) and "label" in value:
            return True
        if getattr(value, "__lua_builtin__", False):
            return True
        return callable(value)

    def _find_metamethod(self, value, name: str, *, allow_table: bool = False):
        table_cls = self._resolve_lua_table()
        if table_cls is None or not isinstance(value, table_cls):
            return None

        def enqueue(candidate, stack, seen):
            if isinstance(candidate, table_cls):
                ident = id(candidate)
                if ident not in seen:
                    seen.add(ident)
                    stack.append(candidate)

        seen: set[int] = set()
        stack: list = []
        metatable = value.get_metatable() if hasattr(value, "get_metatable") else getattr(value, "metatable", None)
        enqueue(metatable, stack, seen)

        while stack:
            current = stack.pop()
            handler = current.raw_get(name)
            if handler is not None:
                if allow_table:
                    return handler
                if self._is_callable_value(handler):
                    return handler
                return None

            # Follow chained metatables (prototype-style inheritance).
            next_meta = current.get_metatable() if hasattr(current, "get_metatable") else getattr(current, "metatable", None)
            enqueue(next_meta, stack, seen)

            # If __index points to another table, treat it as part of the lookup chain.
            index_target = current.raw_get("__index")
            enqueue(index_target, stack, seen)

        return None

    def _invoke_binary_metamethod(self, name: str, left, right):
        handler = self._find_metamethod(left, name)
        if handler is None:
            handler = self._find_metamethod(right, name)
        if handler is None or not self._is_callable_value(handler):
            return False, None
        result = self.call_callable(handler, [left, right])
        value = result[0] if result else None
        return True, value

    def _invoke_unary_metamethod(self, operand, name: str):
        handler = self._find_metamethod(operand, name)
        if handler is None or not self._is_callable_value(handler):
            return False, None
        result = self.call_callable(handler, [operand])
        value = result[0] if result else None
        return True, value

    def _invoke_compare_metamethod(self, name: str, left, right):
        handler = self._find_metamethod(left, name)
        if handler is None:
            handler = self._find_metamethod(right, name)
        if handler is None or not self._is_callable_value(handler):
            return False, None
        result = self.call_callable(handler, [left, right])
        value = result[0] if result else None
        return True, value

    def _invoke_eq_metamethod(self, left, right):
        left_handler = self._find_metamethod(left, "__eq")
        right_handler = self._find_metamethod(right, "__eq")
        handler = None
        if left_handler is not None and right_handler is not None:
            if left_handler is right_handler and self._is_callable_value(left_handler):
                handler = left_handler
        elif left_handler is not None and self._is_callable_value(left_handler):
            handler = left_handler
        elif right_handler is not None and self._is_callable_value(right_handler):
            handler = right_handler
        if handler is None:
            return False, None
        result = self.call_callable(handler, [left, right])
        value = result[0] if result else None
        return True, value

    def _table_index_via_metatable(self, table, key):
        table_cls = self._resolve_lua_table()
        if table_cls is None:
            return None
        original = table
        current = table
        seen: set[int] = set()
        while True:
            value = current.raw_get(key)
            if value is not None:
                return value
            metatable = current.get_metatable() if hasattr(current, "get_metatable") else getattr(current, "metatable", None)
            if metatable is None or not isinstance(metatable, table_cls):
                return None
            handler = metatable.raw_get("__index")
            if handler is None:
                return None
            if self._is_callable_value(handler):
                result = self.call_callable(handler, [original, key])
                return result[0] if result else None
            if isinstance(handler, table_cls):
                ident = id(handler)
                if ident in seen:
                    return None
                seen.add(ident)
                current = handler
                continue
            return None

    def _apply_newindex(self, table, key, value) -> bool:
        table_cls = self._resolve_lua_table()
        if table_cls is None:
            return False
        original = table
        current = table
        seen: set[int] = set()
        while True:
            metatable = current.get_metatable() if hasattr(current, "get_metatable") else getattr(current, "metatable", None)
            if metatable is None or not isinstance(metatable, table_cls):
                if current is original:
                    return False
                current.raw_set(key, value)
                return True
            handler = metatable.raw_get("__newindex")
            if handler is None:
                if current is original:
                    return False
                current.raw_set(key, value)
                return True
            if self._is_callable_value(handler):
                self.call_callable(handler, [current, key, value])
                return True
            if isinstance(handler, table_cls):
                ident = id(handler)
                if ident in seen:
                    current.raw_set(key, value)
                    return True
                seen.add(ident)
                current = handler
                continue
            current.raw_set(key, value)
            return True

    def _ensure_table(self, value, reg_name: object):
        table_cls = self._resolve_lua_table()
        if table_cls is None or not isinstance(value, table_cls):
            raise self._wrap_runtime_error(
                RuntimeError(f"expected table in {reg_name}")
            )
        return value

    def _op_TABLE_NEW(self, args):
        table_cls = self._resolve_lua_table()
        if table_cls is None:
            raise self._wrap_runtime_error(RuntimeError("Lua table support is unavailable"))
        dst = args[0]
        self.registers[dst] = table_cls()


    def _op_TABLE_SET(self, args):
        table_reg, key_arg, value_arg = args
        table = self._ensure_table(self.val(table_reg), table_reg)
        key = self.val(key_arg)
        value = self.val(value_arg)
        current = table.raw_get(key)
        if current is not None:
            table.raw_set(key, value)
            return
        if self._apply_newindex(table, key, value):
            return
        table.raw_set(key, value)

    def _op_TABLE_GET(self, args):
        dst, table_reg, key_arg = args
        table = self._ensure_table(self.val(table_reg), table_reg)
        key = self.val(key_arg)
        value = table.raw_get(key)
        if value is None:
            value = self._table_index_via_metatable(table, key)
        self.registers[dst] = value

    def _op_TABLE_APPEND(self, args):
        table_reg, value_arg = args
        table = self._ensure_table(self.val(table_reg), table_reg)
        value = self.val(value_arg)
        table.append(value)

    def _op_TABLE_EXTEND(self, args):
        table_reg, values_arg = args
        table = self._ensure_table(self.val(table_reg), table_reg)
        values = self._coerce_call_result(self.val(values_arg))
        if values:
            table.extend(values)

    def _return_with(self, values: List[object]):
        self.last_return = list(values)
        self.return_value = self.last_return[0] if self.last_return else None
        if self.call_stack:
            frame = self.call_stack.pop()
            self.pc = frame.return_pc
            self.param_stack = frame.param_stack
            self.registers = frame.registers
            self.current_upvalues = frame.upvalues
            self.pending_params = frame.pending_params
            return "jump"
        in_coroutine = self.current_coroutine is not None
        if in_coroutine and hasattr(self.current_coroutine, "_set_result"):
            self.current_coroutine._set_result(self.last_return)

        debug = self._instruction_debug(self.pc)

        self.current_upvalues = []
        self.pending_params = []
        self.awaiting_resume = False

        if not in_coroutine and debug is None:
            self.pc += 1
            return "jump"
        return "halt"

    def prepare_resume(self, values):
        self.last_return = list(values)
        self.return_value = self.last_return[0] if self.last_return else None
        self.awaiting_resume = False

    def _coerce_call_result(self, result):
        if result is None:
            return []
        if isinstance(result, list):
            return list(result)
        if isinstance(result, tuple):
            return list(result)
        values = getattr(result, "values", None)
        if values is not None:
            return list(values)
        return [result]

    def call_callable(self, func, args: Sequence[object]) -> List[object]:
        args_list = list(args)
        saved_last_return = list(self.last_return)
        saved_return_value = self.return_value
        saved_awaiting = self.awaiting_resume
        if isinstance(func, dict) and "label" in func:
            saved_pc = self.pc
            saved_registers = self.registers
            saved_param_stack = self.param_stack
            saved_pending = self.pending_params
            saved_upvalues = self.current_upvalues
            saved_call_stack = list(self.call_stack)
            target_depth = len(saved_call_stack)
            frame = CallFrame(
                return_pc=self.pc,
                param_stack=self.param_stack,
                registers=self.registers,
                upvalues=self.current_upvalues,
                pending_params=self.pending_params,
                caller_debug=self._instruction_debug(self.pc),
            )
            self.call_stack.append(frame)
            self.registers = dict(self.registers)
            self.param_stack = list(args_list)
            self.pending_params = []
            self.current_upvalues = list(func.get("upvalues", []))
            self.pc = self.labels[func["label"]]
            result: List[object] = []
            try:
                while True:
                    status = self.step()
                    if status == "yield":
                        raise self._wrap_runtime_error(
                            RuntimeError("cannot yield from builtin helper call")
                        )
                    if status == "halt":
                        break
                    if len(self.call_stack) <= target_depth:
                        break
                result = list(self.last_return)
            finally:
                self.pc = saved_pc
                self.registers = saved_registers
                self.param_stack = saved_param_stack
                self.pending_params = saved_pending
                self.current_upvalues = saved_upvalues
                self.call_stack = saved_call_stack
                self.last_return = saved_last_return
                self.return_value = saved_return_value
                self.awaiting_resume = saved_awaiting
            return result
        if getattr(func, "__lua_builtin__", False):
            result = func(args_list, self)
            values = self._coerce_call_result(result)
        elif callable(func):
            result = func(*args_list)
            values = self._coerce_call_result(result)
        else:
            raise self._wrap_runtime_error(RuntimeError("expected callable"))
        self.last_return = saved_last_return
        self.return_value = saved_return_value
        self.awaiting_resume = saved_awaiting
        return values

    # 位运算
    def _op_AND_BIT(self, args):
        dst, left_reg, right_reg = args
        left = self.val(left_reg)
        right = self.val(right_reg)
        invoked, result = self._invoke_binary_metamethod("__band", left, right)
        if invoked:
            self.registers[dst] = result
        else:
            self.registers[dst] = int(left) & int(right)

    def _op_OR_BIT(self, args):
        dst, left_reg, right_reg = args
        left = self.val(left_reg)
        right = self.val(right_reg)
        invoked, result = self._invoke_binary_metamethod("__bor", left, right)
        if invoked:
            self.registers[dst] = result
        else:
            self.registers[dst] = int(left) | int(right)

    def _op_XOR(self, args):
        dst, left_reg, right_reg = args
        left = self.val(left_reg)
        right = self.val(right_reg)
        invoked, result = self._invoke_binary_metamethod("__bxor", left, right)
        if invoked:
            self.registers[dst] = result
        else:
            self.registers[dst] = int(left) ^ int(right)

    def _op_NOT_BIT(self, args):
        dst, operand_reg = args
        operand = self.val(operand_reg)
        invoked, result = self._invoke_unary_metamethod(operand, "__bnot")
        if invoked:
            self.registers[dst] = result
        else:
            self.registers[dst] = ~int(operand)

    def _op_SHL(self, args):
        dst, left_reg, right_reg = args
        left = self.val(left_reg)
        right = self.val(right_reg)
        invoked, result = self._invoke_binary_metamethod("__shl", left, right)
        if invoked:
            self.registers[dst] = result
        else:
            self.registers[dst] = int(left) << int(right)

    def _op_SHR(self, args):
        dst, left_reg, right_reg = args
        left = self.val(left_reg)
        right = self.val(right_reg)
        invoked, result = self._invoke_binary_metamethod("__shr", left, right)
        if invoked:
            self.registers[dst] = result
        else:
            self.registers[dst] = (int(left) % (1 << 32)) >> int(right)

    def _op_SAR(self, args):
        dst, left_reg, right_reg = args
        left = self.val(left_reg)
        right = self.val(right_reg)
        invoked, result = self._invoke_binary_metamethod("__shr", left, right)
        if invoked:
            self.registers[dst] = result
        else:
            self.registers[dst] = int(left) >> int(right)

    # 控制流
    def _op_JMP(self, args):
        self.pc = self.labels[args[0]]
        return "jump"

    def _op_JZ(self, args):
        if not bool(self.val(args[0])):
            self.pc = self.labels[args[1]]
            return "jump"

    def _op_JNZ(self, args):
        if bool(self.val(args[0])):
            self.pc = self.labels[args[1]]
            return "jump"

    def _op_JMP_REL(self, args):
        offset = int(self.val(args[0]))
        self.pc += offset
        return "jump"

    def _op_LABEL(self, args):
        pass

    # 函数调用
    def _op_PARAM(self, args):
        self.pending_params.append(self.val(args[0]))

    def _op_PARAM_EXPAND(self, args):
        values = self.val(args[0])
        if isinstance(values, list):
            self.pending_params.extend(list(values))
        else:
            self.pending_params.append(values)

    def _op_ARG(self, args):
        if self.param_stack:
            self.registers[args[0]] = self.param_stack.pop(0)

    def _op_CALL(self, args):
        target = args[0]
        saved_param_stack = self.param_stack
        saved_pending = self.pending_params
        args_to_pass = list(saved_pending)
        saved_pending.clear()
        frame = CallFrame(
            return_pc=self.pc + 1,
            param_stack=saved_param_stack,
            registers=self.registers,
            upvalues=self.current_upvalues,
            pending_params=saved_pending,
            caller_debug=self._instruction_debug(self.pc),
        )
        self.call_stack.append(frame)
        self.registers = dict(self.registers)
        self.param_stack = args_to_pass
        self.pending_params = []
        self.current_upvalues = []
        self.pc = self.labels[target]
        return "jump"

    def _op_RETURN(self, args):
        value = self.val(args[0]) if args else None
        return self._return_with([value])

    def _op_RESULT(self, args):
        value = self.last_return[0] if self.last_return else None
        self.registers[args[0]] = value

    # 数组操作
    def _op_ARR_INIT(self, args):
        size = int(self.val(args[1]))
        self.arrays[args[0]] = [0] * size

    def _op_ARR_SET(self, args):
        array = self.arrays.setdefault(args[0], [])
        index = int(self.val(args[1]))
        value = self.val(args[2])
        if 0 <= index < len(array):
            array[index] = value

    def _op_ARR_GET(self, args):
        array = self.arrays.get(args[1], [])
        index = int(self.val(args[2]))
        value = array[index] if 0 <= index < len(array) else None
        self.registers[args[0]] = value

    def _op_LEN(self, args):
        dst, src = args
        value = self.val(src)
        if LuaTable is not None and isinstance(value, LuaTable):
            self.registers[dst] = value.lua_len()
            return
        if isinstance(value, (list, tuple, str)):
            self.registers[dst] = len(value)
            return
        array = self.arrays.get(src, [])
        self.registers[dst] = len(array)

    def _op_PUSH(self, args):
        self.stack.append(self.val(args[0]))

    def _op_POP(self, args):
        if not self.stack:
            self.registers[args[0]] = None
        else:
            self.registers[args[0]] = self.stack.pop()

    def _op_ARR_COPY(self, args):
        dst_name, src_name, start_arg, length_arg = args
        start = int(self.val(start_arg))
        length = int(self.val(length_arg))
        src = self.arrays.get(src_name, [])
        copy_slice = list(src[start:start + length]) if length >= 0 else []
        self.arrays[dst_name] = copy_slice

    def _op_IS_OBJ(self, args):
        self.registers[args[0]] = int(isinstance(self.val(args[1]), dict))

    def _op_IS_ARR(self, args):
        self.registers[args[0]] = int(isinstance(self.val(args[1]), list))

    def _op_IS_NULL(self, args):
        self.registers[args[0]] = int(self.val(args[1]) is None)

    def _op_COALESCE(self, args):
        dst, lhs, rhs = args
        left_val = self.val(lhs)
        if left_val is None:
            self.registers[dst] = self.val(rhs)
        else:
            self.registers[dst] = left_val

    # 输出/终止
    def _op_PRINT(self, args):
        self.output.append(self.val(args[0]))

    def _op_HALT(self, args):
        return "halt"<|MERGE_RESOLUTION|>--- conflicted
+++ resolved
@@ -385,12 +385,8 @@
         if invoked:
             self.registers[dst] = result
         else:
-<<<<<<< HEAD
             self.registers[dst] = left / right
-=======
-            # 整数整除，保持兼容
-            self.registers[dst] = left // right
->>>>>>> 314ae08f
+
 
     def _op_MOD(self, args):
         dst, left_reg, right_reg = args
@@ -401,7 +397,7 @@
             self.registers[dst] = result
         else:
             self.registers[dst] = left % right
-<<<<<<< HEAD
+
 
     def _op_POW(self, args):
         dst, left_reg, right_reg = args
@@ -422,8 +418,7 @@
             self.registers[dst] = result
         else:
             self.registers[dst] = math.floor(left / right)
-=======
->>>>>>> 314ae08f
+
 
     def _op_CONCAT(self, args):
         dst, left_reg, right_reg = args
