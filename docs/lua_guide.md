--- conflicted
+++ resolved
@@ -479,10 +479,7 @@
 
 当 CLI 以 `pylua some/main.lua` 执行脚本时，模块查找会以脚本所在目录为基准，错误信息同样会定位到具体模块源文件，便于调试。
 
-<<<<<<< HEAD
-=======
-
->>>>>>> 314ae08f
+
 ### 标准库扩展与运行时服务
 
 最新版标准库在原有基础上补齐了大量常用 API，覆盖字符串模式匹配、表打包与移动、数学函数、系统时间以及调试辅助：
@@ -496,10 +493,7 @@
 
 所有扩展均遵守模块沙箱规则，若通过 `package.sandbox` 构建自定义环境，可按需暴露或替换这些库函数。
 
-<<<<<<< HEAD
-=======
-
->>>>>>> 314ae08f
+
 ### 字节码指令集详解
 
 我们的虚拟机使用基于寄存器的指令集，主要指令包括：
